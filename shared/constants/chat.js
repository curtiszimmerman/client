// @flow
import HiddenString from '../util/hidden-string'
import {Buffer} from 'buffer'
import {Set, List, Map, Record} from 'immutable'
import {clamp, invert} from 'lodash'
import * as ChatTypes from './types/flow-types-chat'
import {getPath, getPathState} from '../route-tree'
import {chatTab} from './tabs'
import {createSelector} from 'reselect'

import type {UserListItem} from '../common-adapters/usernames'
import type {NoErrorTypedAction, TypedAction} from './types/flux'
import type {Asset, AssetMetadata, ChatActivity, ConversationInfoLocal, ConversationFinalizeInfo, MessageBody, MessageID as RPCMessageID, OutboxID as RPCOutboxID, ConversationID as RPCConversationID} from './types/flow-types-chat'
import type {DeviceType} from './types/more'
import type {TypedState} from './reducer'

type MessageKey = string
type MessageKeyKind = 'messageID' | 'outboxID' | 'tempAttachment' | 'timestamp' | 'error'

export type MessageType = 'Text'
export type FollowingMap = {[key: string]: boolean}

export type MessageState = 'pending' | 'failed' | 'sent'
export const messageStates: Array<MessageState> = ['pending', 'failed', 'sent']

export type AttachmentMessageState = MessageState | 'placeholder' | 'downloading-preview' | 'downloading' | 'uploading' | 'downloaded'
export type AttachmentType = 'Image' | 'Video' | 'Other'

export type ConversationID = RPCConversationID
export type ConversationIDKey = string

export type OutboxID = RPCOutboxID
export type OutboxIDKey = string

export type MessageID = RPCMessageID

export type TextMessage = {
  type: 'Text',
  message: HiddenString,
  author: string,
  deviceName: string,
  deviceType: DeviceType,
  timestamp: number,
  conversationIDKey: ConversationIDKey,
  messageID?: MessageID,
  you: string,
  messageState: MessageState,
  failureDescription: ?string,
  outboxID?: ?OutboxIDKey,
  senderDeviceRevokedAt: ?number,
  key: MessageKey,
  editedCount: number, // increase as we edit it
}

export type ErrorMessage = {
  type: 'Error',
  reason: string,
  timestamp?: number,
  conversationIDKey: ConversationIDKey,
  messageID?: MessageID,
  key: MessageKey,
}

export type InvisibleErrorMessage = {
  type: 'InvisibleError',
  timestamp: number,
  conversationIDKey: ConversationIDKey,
  messageID: MessageID,
  key: MessageKey,
  data: any,
}

export type UnhandledMessage = {
  type: 'Unhandled',
  timestamp: number,
  conversationIDKey: ConversationIDKey,
  messageID: MessageID,
  key: MessageKey,
}

export type AttachmentSize = {
  width: number,
  height: number,
}

export type AttachmentInput = {
  conversationIDKey: ConversationIDKey,
  filename: string,
  title: string,
  type: AttachmentType,
}

export type AttachmentMessage = {
  type: 'Attachment',
  timestamp: number,
  conversationIDKey: ConversationIDKey,
  you: string,
  author: string,
  deviceName: string,
  deviceType: DeviceType,
  messageID?: MessageID,
  filename: ?string,
  title: ?string,
  attachmentDurationMs: ?number,
  previewType: ?AttachmentType,
  previewPath: ?string,
  previewSize: ?AttachmentSize,
  previewDurationMs: ?number,
  hdPreviewPath: ?string,
  downloadedPath: ?string,
  outboxID?: OutboxIDKey,
  progress?: number, /* between 0 - 1 */
  messageState: AttachmentMessageState,
  senderDeviceRevokedAt: ?number,
  key: MessageKey,
  failureDescription?: ?string,
}

export type TimestampMessage = {
  type: 'Timestamp',
  timestamp: number,
  key: MessageKey,
}

export type LoadingMoreMessage = {
  type: 'LoadingMore',
  key: MessageKey,
}

export type ChatSecuredHeaderMessage = {
  type: 'ChatSecuredHeader',
  key: MessageKey,
}

export type SupersedesMessage = {
  type: 'Supersedes',
  username: string,
  timestamp: number,
  supersedes: ConversationIDKey,
  key: any,
}

export type DeletedMessage = {
  type: 'Deleted',
  timestamp: number,
  key: MessageKey,
  messageID: MessageID,
  deletedIDs: Array<MessageID>,
}

export type EditingMessage = {
  type: 'Edit',
  key: MessageKey,
  message: HiddenString,
  messageID: MessageID,
  outboxID?: ?OutboxIDKey,
  targetMessageID: MessageID,
  timestamp: number,
}

export type UpdatingAttachment = {
  type: 'UpdateAttachment',
  key: MessageKey,
  messageID: MessageID,
  targetMessageID: MessageID,
  timestamp: number,
  updates: {
    attachmentDurationMs: ?number,
    filename: ?string,
    messageState: 'sent',
    previewType: ?AttachmentType,
    previewSize: ?AttachmentSize,
    previewDurationMs: ?number,
    title: ?string,
  },
}

export type ClientMessage = TimestampMessage | SupersedesMessage | LoadingMoreMessage | ChatSecuredHeaderMessage
export type ServerMessage = TextMessage | ErrorMessage | AttachmentMessage | DeletedMessage | UnhandledMessage | EditingMessage | UpdatingAttachment | InvisibleErrorMessage

export type Message = ClientMessage | ServerMessage

export type MaybeTimestamp = TimestampMessage | null

export const ConversationStatusByEnum = invert(ChatTypes.CommonConversationStatus)

export const ConversationStateRecord = Record({
  messages: List(),
  seenMessages: Set(),
  moreToLoad: true,
  isLoaded: false,
  isRequesting: false,
  isStale: false,
  loadedOffline: false,
  paginationNext: undefined,
  paginationPrevious: undefined,
  firstNewMessageID: undefined,
  deletedIDs: Set(),
})

export type ConversationState = Record<{
  messages: List<Message>,
  seenMessages: Set<MessageID>,
  moreToLoad: boolean,
  isRequesting: boolean,
  isStale: boolean,
  loadedOffline: boolean,
  paginationNext: ?Buffer,
  paginationPrevious: ?Buffer,
  firstNewMessageID: ?MessageID,
  deletedIDs: Set<MessageID>,
}>

export type ConversationBadgeState = Record<{
  convID: ConversationID,
  UnreadMessages: number,
}>

export const ConversationBadgeStateRecord = Record({
  convID: undefined,
  UnreadMessages: 0,
})

export type ConversationStateEnum = $Keys<typeof ChatTypes.CommonConversationStatus>

export const InboxStateRecord = Record({
  conversationIDKey: '',
  info: null,
  isEmpty: false,
  participants: List(),
  snippet: '',
  snippetKey: null,
  state: 'untrusted',
  status: 'unfiled',
  time: 0,
})

export type InboxState = Record<{
  conversationIDKey: ConversationIDKey,
  info: ConversationInfoLocal,
  isEmpty: boolean,
  participants: List<string>,
  snippet: string,
  snippetKey: any,
  state: 'untrusted' | 'unboxed' | 'error' | 'unboxing',
  status: ConversationStateEnum,
  time: number,
}>

export type SupersedeInfo = {
  conversationIDKey: ConversationID,
  finalizeInfo: ConversationFinalizeInfo,
}

export type FinalizeInfo = ConversationFinalizeInfo

export type FinalizedState = Map<ConversationIDKey, ConversationFinalizeInfo>

export type SupersedesState = Map<ConversationIDKey, SupersedeInfo>
export type SupersededByState = Map<ConversationIDKey, SupersedeInfo>

export type MetaData = Record<{
  fullname: string,
  brokenTracker: boolean,
}>

export type MetaDataMap = Map<string, MetaData>

export const MetaDataRecord = Record({
  fullname: 'Unknown',
  brokenTracker: false,
})

export type Participants = List<string>

export const RekeyInfoRecord = Record({
  rekeyParticipants: List(),
  youCanRekey: false,
})

export type RekeyInfo = Record<{
  rekeyParticipants: Participants,
  youCanRekey: boolean,
}>

export const StateRecord = Record({
  inbox: List(),
  conversationStates: Map(),
  focused: false,
  metaData: Map(),
  finalizedState: Map(),
  supersedesState: Map(),
  supersededByState: Map(),
  pendingFailures: Map(),
  conversationUnreadCounts: Map(),
  rekeyInfos: Map(),
  alwaysShow: Set(),
  pendingConversations: Map(),
  nowOverride: null,
  editingMessage: null,
  initialConversation: null,
})

export type State = Record<{
  inbox: List<InboxState>,
  conversationStates: Map<ConversationIDKey, ConversationState>,
  finalizedState: FinalizedState,
  supersedesState: SupersedesState,
  supersededByState: SupersededByState,
  focused: boolean,
  metaData: MetaDataMap,
  pendingFailures: Map<OutboxIDKey, ?string>,
  conversationUnreadCounts: Map<ConversationIDKey, number>,
  rekeyInfos: Map<ConversationIDKey, RekeyInfo>,
  alwaysShow: Set<ConversationIDKey>,
  pendingConversations: Map<ConversationIDKey, Participants>,
  nowOverride: ?Date,
  editingMessage: ?Message,
  initialConversation: ?ConversationIDKey,
}>

export const maxAttachmentPreviewSize = 320

export const howLongBetweenTimestampsMs = 1000 * 60 * 15
export const maxMessagesToLoadAtATime = 50

export const nothingSelected = 'chat:noneSelected'

export type AddPendingConversation = NoErrorTypedAction<'chat:addPendingConversation', {participants: Array<string>}>
export type AppendMessages = NoErrorTypedAction<'chat:appendMessages', {conversationIDKey: ConversationIDKey, isSelected: boolean, messages: Array<Message>}>
export type BadgeAppForChat = NoErrorTypedAction<'chat:badgeAppForChat', List<ConversationBadgeState>>
export type BlockConversation = NoErrorTypedAction<'chat:blockConversation', {blocked: boolean, conversationIDKey: ConversationIDKey}>
export type ClearMessages = NoErrorTypedAction<'chat:clearMessages', {conversationIDKey: ConversationIDKey}>
export type ClearRekey = NoErrorTypedAction<'chat:clearRekey', {conversationIDKey: ConversationIDKey}>
export type CreatePendingFailure = NoErrorTypedAction<'chat:createPendingFailure', {failureDescription: string, outboxID: OutboxIDKey}>
export type DeleteMessage = NoErrorTypedAction<'chat:deleteMessage', {message: Message}>
export type EditMessage = NoErrorTypedAction<'chat:editMessage', {message: Message, text: HiddenString}>
export type GetInboxAndUnbox = NoErrorTypedAction<'chat:getInboxAndUnbox', {conversationIDKeys: Array<ConversationIDKey>}>
export type InboxStale = NoErrorTypedAction<'chat:inboxStale', void>
export type IncomingMessage = NoErrorTypedAction<'chat:incomingMessage', {activity: ChatActivity}>
export type LoadInbox = NoErrorTypedAction<'chat:loadInbox', {force: boolean}>
export type LoadMoreMessages = NoErrorTypedAction<'chat:loadMoreMessages', {conversationIDKey: ConversationIDKey, onlyIfUnloaded: boolean}>
export type LoadedInbox = NoErrorTypedAction<'chat:loadedInbox', {inbox: List<InboxState>}>
export type LoadingMessages = NoErrorTypedAction<'chat:loadingMessages', {conversationIDKey: ConversationIDKey, isRequesting: boolean}>
export type MarkThreadsStale = NoErrorTypedAction<'chat:markThreadsStale', {convIDs: Array<ConversationIDKey>}>
export type MuteConversation = NoErrorTypedAction<'chat:muteConversation', {conversationIDKey: ConversationIDKey, muted: boolean}>
export type NewChat = NoErrorTypedAction<'chat:newChat', {existingParticipants: Array<string>}>
export type OpenAttachmentPopup = NoErrorTypedAction<'chat:openAttachmentPopup', {message: AttachmentMessage}>
export type OpenConversation = NoErrorTypedAction<'chat:openConversation', {conversationIDKey: ConversationIDKey}>
export type OpenFolder = NoErrorTypedAction<'chat:openFolder', void>
export type OpenTlfInChat = NoErrorTypedAction<'chat:openTlfInChat', string>
export type PendingToRealConversation = NoErrorTypedAction<'chat:pendingToRealConversation', {oldKey: ConversationIDKey, newKey: ConversationIDKey}>
export type PostMessage = NoErrorTypedAction<'chat:postMessage', {conversationIDKey: ConversationIDKey, text: HiddenString}>
export type PrependMessages = NoErrorTypedAction<'chat:prependMessages', {conversationIDKey: ConversationIDKey, messages: Array<Message>, moreToLoad: boolean, paginationNext: ?Buffer}>
export type ReceivedMessage = NoErrorTypedAction<'chat:receivedMessage', {message: Message}>
export type RemoveOutboxMessage = NoErrorTypedAction<'chat:removeOutboxMessage', {conversationIDKey: ConversationIDKey, outboxID: OutboxIDKey}>
export type RemovePendingFailure = NoErrorTypedAction<'chat:removePendingFailure', {outboxID: OutboxIDKey}>
export type ReplaceConversation = NoErrorTypedAction<'chat:replaceConversation', {oldKey: ConversationIDKey, newKey: ConversationIDKey}>
export type RetryMessage = NoErrorTypedAction<'chat:retryMessage', {conversationIDKey: ConversationIDKey, outboxIDKey: OutboxIDKey}>
export type SetInitialConversation = NoErrorTypedAction<'chat:setInitialConversation', {conversationIDKey: ?ConversationIDKey}>
export type SelectConversation = NoErrorTypedAction<'chat:selectConversation', {conversationIDKey: ?ConversationIDKey, fromUser: boolean}>
export type SetLoaded = NoErrorTypedAction<'chat:setLoaded', {conversationIDKey: ConversationIDKey, isLoaded: boolean}>
export type SetUnboxing = NoErrorTypedAction<'chat:setUnboxing', {conversationIDKeys: Array<ConversationIDKey>}>
export type SetupChatHandlers = NoErrorTypedAction<'chat:setupChatHandlers', void>
export type ShowEditor = NoErrorTypedAction<'chat:showEditor', {message: ?Message}>
export type StartConversation = NoErrorTypedAction<'chat:startConversation', {users: Array<string>, forceImmediate: boolean}>
export type UnboxInbox = NoErrorTypedAction<'chat:updateSupersededByState', {conversationIDKeys: Array<ConversationIDKey>}>
export type UntrustedInboxVisible = NoErrorTypedAction<'chat:untrustedInboxVisible', {conversationIDKey: ConversationIDKey, rowsVisible: number}>
export type UpdateBadging = NoErrorTypedAction<'chat:updateBadging', {conversationIDKey: ConversationIDKey}>
export type UpdateConversationUnreadCounts = NoErrorTypedAction<'chat:updateConversationUnreadCounts', {conversationUnreadCounts: Map<ConversationIDKey, number>}>
export type UpdateFinalizedState = NoErrorTypedAction<'chat:updateFinalizedState', {finalizedState: FinalizedState}>
export type UpdateInbox = NoErrorTypedAction<'chat:updateInbox', {conversation: InboxState}>
export type UpdateInboxComplete = NoErrorTypedAction<'chat:updateInboxComplete', void>
export type UpdateInboxRekeyOthers = NoErrorTypedAction<'chat:updateInboxRekeyOthers', {conversationIDKey: ConversationIDKey, rekeyers: Array<string>}>
export type UpdateInboxRekeySelf = NoErrorTypedAction<'chat:updateInboxRekeySelf', {conversationIDKey: ConversationIDKey}>
export type UpdateLatestMessage = NoErrorTypedAction<'chat:updateLatestMessage', {conversationIDKey: ConversationIDKey}>
export type UpdateMessage = NoErrorTypedAction<'chat:updateMessage', {conversationIDKey: ConversationIDKey, message: $Shape<AttachmentMessage> | $Shape<TextMessage>, messageID: MessageID}>
export type UpdateMetadata = NoErrorTypedAction<'chat:updateMetadata', {users: Array<string>}>
export type UpdatePaginationNext = NoErrorTypedAction<'chat:updatePaginationNext', {conversationIDKey: ConversationIDKey, paginationNext: Buffer}>
export type UpdateSupersededByState = NoErrorTypedAction<'chat:updateSupersededByState', {supersededByState: SupersededByState}>
export type UpdateSupersedesState = NoErrorTypedAction<'chat:updateSupersedesState', {supersedesState: SupersedesState}>
export type UpdatedMetadata = NoErrorTypedAction<'chat:updatedMetadata', {updated: {[key: string]: MetaData}}>

export type ThreadLoadedOffline = NoErrorTypedAction<'chat:threadLoadedOffline', {conversationIDKey: ConversationIDKey}>

export type SelectAttachment = NoErrorTypedAction<'chat:selectAttachment', {input: AttachmentInput}>
export type UpdateBrokenTracker = NoErrorTypedAction<'chat:updateBrokenTracker', {userToBroken: {[username: string]: boolean}}>
export type UploadProgress = NoErrorTypedAction<'chat:uploadProgress', {
  messageID: MessageID,
  bytesComplete: number,
  bytesTotal: number,
  conversationIDKey: ConversationIDKey,
}>
export type DownloadProgress = NoErrorTypedAction<'chat:downloadProgress', {
  bytesComplete: number,
  bytesTotal: number,
  conversationIDKey: ConversationIDKey,
  isPreview: boolean,
  messageID: MessageID,
}>
export type LoadAttachment = NoErrorTypedAction<'chat:loadAttachment', {
  messageID: MessageID,
  conversationIDKey: ConversationIDKey,
  loadPreview: boolean,
  isHdPreview: boolean,
  filename: string,
}>
export type AttachmentLoaded = NoErrorTypedAction<'chat:attachmentLoaded', {
  messageID: MessageID,
  conversationIDKey: ConversationIDKey,
  isPreview: boolean,
  isHdPreview: boolean,
  path: string,
}>
export type UpdateTempMessage = TypedAction<'chat:updateTempMessage', {
  conversationIDKey: ConversationIDKey,
  outboxID: OutboxIDKey,
  message: $Shape<AttachmentMessage> | $Shape<TextMessage>,
}, {
  conversationIDKey: ConversationIDKey,
  outboxID: OutboxIDKey,
  error: Error,
}>

export type MarkSeenMessage = NoErrorTypedAction<'chat:markSeenMessage', {
  conversationIDKey: ConversationIDKey,
  messageID: MessageID,
}>

export type SaveAttachment = NoErrorTypedAction<'chat:saveAttachmentNative', {
  message: AttachmentMessage,
}>

export type ShareAttachment = NoErrorTypedAction<'chat:shareAttachment', {
  message: AttachmentMessage,
}>

export type Actions = AddPendingConversation
  | AppendMessages
  | ClearRekey
  | DeleteMessage
  | EditMessage
  | ShowEditor
  | LoadInbox
  | LoadMoreMessages
  | LoadedInbox
  | NewChat
  | OpenFolder
  | PendingToRealConversation
  | PrependMessages
  | SelectConversation
  | StartConversation
  | UpdateBadging
  | UpdateBrokenTracker
  | UpdateInbox
  | UpdateInboxComplete
  | UpdateLatestMessage
  | UpdateMetadata
  | UpdatedMetadata
  | UpdateTempMessage
  | MarkSeenMessage
  | AttachmentLoaded
  | UpdateFinalizedState
  | UpdateSupersedesState
  | UpdateSupersededByState

function conversationIDToKey (conversationID: ConversationID): ConversationIDKey {
  return conversationID.toString('hex')
}

function keyToConversationID (key: ConversationIDKey): ConversationID {
  return Buffer.from(key, 'hex')
}

function outboxIDToKey (outboxID: OutboxID): OutboxIDKey {
  return outboxID.toString('hex')
}

function keyToOutboxID (key: OutboxIDKey): OutboxID {
  return Buffer.from(key, 'hex')
}

function makeSnippet (messageBody: ?MessageBody): ?string {
  if (!messageBody) {
    return null
  }
  switch (messageBody.messageType) {
    case ChatTypes.CommonMessageType.text:
      return textSnippet(messageBody.text && messageBody.text.body, 100)
    case ChatTypes.CommonMessageType.attachment:
      return 'Attachment'
    default:
      return null
  }
}

// This is emoji aware hence all the weird ... stuff. See https://mathiasbynens.be/notes/javascript-unicode#iterating-over-symbols
function textSnippet (message: ?string = '', max: number) {
  // $FlowIssue flow doesn't understand spread + strings
  return [...(message.substring(0, max * 4).replace(/\s+/g, ' '))].slice(0, max).join('')
}

// Filters out myself from most of our views of the list, unless the list is just me
function participantFilter (participants: List<string>, you: string): List<string> {
  const withoutYou = participants.filter(p => p !== you)
  if (withoutYou.count() === 0) {
    return participants
  }
  return withoutYou
}

function serverMessageToMessageBody (message: ServerMessage): ?MessageBody {
  switch (message.type) {
    case 'Text':
      return {
        messageType: ChatTypes.CommonMessageType.text,
        text: {
          body: message.message.stringValue(),
        },
      }
    default:
      return null
  }
}

function usernamesToUserListItem (usernames: Array<string>, you: string, metaDataMap: MetaDataMap, followingMap: FollowingMap): Array<UserListItem> {
  return usernames.map(username => ({
    username,
    broken: metaDataMap.get(username, Map()).get('brokenTracker', false),
    you: username === you,
    following: !!followingMap[username],
  }))
}

function getBrokenUsers (participants: Array<string>, you: string, metaDataMap: MetaDataMap): Array<string> {
  return participants.filter(user => user !== you && metaDataMap.get(user, Map()).get('brokenTracker', false))
}

function clampAttachmentPreviewSize ({width, height}: AttachmentSize) {
  if (height > width) {
    return {
      height: clamp(height, maxAttachmentPreviewSize),
      width: clamp(height, maxAttachmentPreviewSize) * width / height,
    }
  } else {
    return {
      height: clamp(width, maxAttachmentPreviewSize) * height / width,
      width: clamp(width, maxAttachmentPreviewSize),
    }
  }
}

function parseMetadataPreviewSize (metadata: AssetMetadata): ?AttachmentSize {
  if (metadata.assetType === ChatTypes.LocalAssetMetadataType.image && metadata.image) {
    return clampAttachmentPreviewSize(metadata.image)
  } else if (metadata.assetType === ChatTypes.LocalAssetMetadataType.video && metadata.video) {
    return clampAttachmentPreviewSize(metadata.video)
  }
}

function getAssetDuration (assetMetadata: ?AssetMetadata): ?number {
  const assetIsVideo = assetMetadata && assetMetadata.assetType === ChatTypes.LocalAssetMetadataType.video
  if (assetIsVideo) {
    const assetVideoMetadata = assetMetadata && assetMetadata.assetType === ChatTypes.LocalAssetMetadataType.video && assetMetadata.video
    return assetVideoMetadata ? assetVideoMetadata.durationMs : null
  }
  return null
}

function getAttachmentInfo (preview: ?Asset, object: ?Asset) {
  const filename = object && object.filename
  const title = object && object.title

  const mimeType = preview && preview.mimeType
  const previewType = mimeType && mimeType.indexOf('image') === 0 ? 'Image' : 'Other'

  const previewMetadata = preview && preview.metadata
  const previewSize = previewMetadata && parseMetadataPreviewSize(previewMetadata)
  const previewDurationMs = getAssetDuration(previewMetadata)

  const objectMetadata = object && object.metadata
  const attachmentDurationMs = getAssetDuration(objectMetadata)

  return {
    attachmentDurationMs,
    filename,
    title,
    previewDurationMs,
    previewSize,
    previewType,
  }
}

function pendingConversationIDKey (tlfName: string) {
  return `PendingConversation:${tlfName}`
}

function isPendingConversationIDKey (conversationIDKey: string) {
  return conversationIDKey.startsWith('PendingConversation:')
}

function pendingConversationIDKeyToTlfName (conversationIDKey: string) {
  if (isPendingConversationIDKey(conversationIDKey)) {
    return conversationIDKey.substring('PendingConversation:'.length)
  }

  return null
}

function convSupersedesInfo (conversationID: ConversationIDKey, chat: State): ?SupersedeInfo {
  return chat.get('supersedesState').get(conversationID)
}

function convSupersededByInfo (conversationID: ConversationIDKey, chat: State): ?SupersedeInfo {
  return chat.get('supersededByState').get(conversationID)
}

function newestConversationIDKey (conversationIDKey: ?ConversationIDKey, chat: State): ?ConversationIDKey {
  const supersededBy = chat.get('supersededByState').get(conversationIDKey)
  if (!supersededBy) {
    return conversationIDKey
  }

  return newestConversationIDKey(supersededBy.conversationIDKey, chat)
}

const getSelectedConversation = (state: TypedState) => {
  const chatPath = getPath(state.routeTree.routeState, [chatTab])
  if (chatPath.get(0) !== chatTab) {
    return null
  }
  const selected = chatPath.get(1)
  if (selected === nothingSelected) {
    return null
  }
  return selected
}

const getSelectedRouteState = (state: TypedState) => {
  const selected = getSelectedConversation(state)
  if (!selected) return null
  return getPathState(state.routeTree.routeState, [chatTab, selected])
}

function messageKey (kind: MessageKeyKind, value: string | number): MessageKey {
  return `${kind}:${value}`
}

const getYou = (state: TypedState) => state.config.username || ''
const getFollowingMap = (state: TypedState) => state.config.following
const getMetaDataMap = (state: TypedState) => state.chat.get('metaData')
const getSelectedInbox = (state: TypedState) => {
  const selected = getSelectedConversation(state)
  return state.chat.get('inbox').find(inbox => inbox.get('conversationIDKey') === selected)
}

const getTLF = createSelector(
  [getSelectedInbox, getSelectedConversation],
  (selectedInbox, selected) => {
    if (isPendingConversationIDKey(selected)) {
      return pendingConversationIDKeyToTlfName(selected) || ''
    } else if (selected !== nothingSelected && selectedInbox) {
      return selectedInbox.participants.join(',')
    }
    return ''
  }
)

const getMuted = createSelector(
  [getSelectedInbox],
  (selectedInbox) => selectedInbox && selectedInbox.get('status') === 'muted',
)

export {
  getBrokenUsers,
  getSelectedConversation,
  conversationIDToKey,
  convSupersedesInfo,
  convSupersededByInfo,
  keyToConversationID,
  keyToOutboxID,
  makeSnippet,
  messageKey,
  outboxIDToKey,
  participantFilter,
  serverMessageToMessageBody,
  usernamesToUserListItem,
  clampAttachmentPreviewSize,
  newestConversationIDKey,
  parseMetadataPreviewSize,
  pendingConversationIDKey,
  isPendingConversationIDKey,
  pendingConversationIDKeyToTlfName,
<<<<<<< HEAD
  getAttachmentInfo,
=======
  getSelectedRouteState,
  getYou,
  getFollowingMap,
  getMetaDataMap,
  getSelectedInbox,
  getTLF,
  getMuted,
>>>>>>> 0b2692ec
}<|MERGE_RESOLUTION|>--- conflicted
+++ resolved
@@ -691,9 +691,7 @@
   pendingConversationIDKey,
   isPendingConversationIDKey,
   pendingConversationIDKeyToTlfName,
-<<<<<<< HEAD
   getAttachmentInfo,
-=======
   getSelectedRouteState,
   getYou,
   getFollowingMap,
@@ -701,5 +699,4 @@
   getSelectedInbox,
   getTLF,
   getMuted,
->>>>>>> 0b2692ec
 }