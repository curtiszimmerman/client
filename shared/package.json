--- conflicted
+++ resolved
@@ -76,12 +76,8 @@
     "react-native": "0.42.0",
     "react-native-camera": "0.6.0",
     "react-native-image-picker": "0.25.7",
-<<<<<<< HEAD
     "react-native-fs": "2.1.0-rc.1",
-    "react-native-push-notification": "2.2.1",
-=======
     "react-native-push-notification": "git://github.com/keybase/react-native-push-notification#eedae53f4346223b5aee60ef2702ecc47a01fcd2",
->>>>>>> 69fd1ab8
     "react-redux": "5.0.2",
     "react-tap-event-plugin": "2.0.1",
     "react-virtualized": "8.11.0",
