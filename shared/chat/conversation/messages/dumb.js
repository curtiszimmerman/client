// @flow
import AttachmentMessageComponent from './attachment'
import AttachmentPopup from '../attachment-popup'
import HiddenString from '../../../util/hidden-string'
import React from 'react'
import Text from './text'
import {Box} from '../../../common-adapters'
import {Map} from 'immutable'
import {TextPopupMenu, AttachmentPopupMenu} from './popup'
import {messageStates, MetaDataRecord, clampAttachmentPreviewSize, messageKey} from '../../../constants/chat'

import type {MessageState, TextMessage, AttachmentMessage} from '../../../constants/chat'
import type {DumbComponentMap} from '../../../constants/types/more'

let mockKey = 1
function messageMock (messageState: MessageState, author: string, you: string, extraProps?: Object = {}) {
  const {text, ...otherProps} = extraProps
  return {
    author,
    message: new HiddenString(text || 'hello world'),
    you,
    messageState,
    deviceName: 'Macbook',
    deviceType: 'desktop',
    timestamp: 1479764890000,
    conversationIDKey: 'cid1',
    messageID: 1,
<<<<<<< HEAD
    key: mockKey++,
    ...otherProps,
=======
    key: messageKey('messageID', mockKey++),
    senderDeviceRevokedAt,
>>>>>>> 775b77b3
  }
}

function textMessageMock (messageState: MessageState, author: string, you: string, extraProps?: Object): TextMessage {
  return {
    type: 'Text',
    editedCount: 0,
    ...messageMock(messageState, author, you, extraProps),
  }
}

function attachmentMessageMock (messageState: MessageState, author: string, you: string, extraProps?: Object): AttachmentMessage {
  return {
    type: 'Attachment',
    ...messageMock(messageState, author, you, extraProps),
    filename: 'yosemite.jpg',
    title: 'Yosemite!',
    previewType: 'Image',
    previewPath: require('../../../images/mock/yosemite-preview.jpg'),
    previewDurationMs: null,
    downloadedPath: require('../../../images/mock/yosemite.jpg'),
    hdPreviewPath: require('../../../images/mock/yosemite.jpg'),
    previewSize: clampAttachmentPreviewSize({width: 375, height: 320}),
  }
}

const baseMock = {
  includeHeader: true,
  onRetry: () => console.log('onRetry'),
  visiblePopupMenu: false,
  onTogglePopupMenu: () => console.log('onTogglePopupMenu'),
  onEdit: () => console.log('onEdit'),
  onDelete: () => console.log('onDelete'),
  onAction: () => console.log('onAction'),
  isFirstNewMessage: false,
  isSelected: false,
  style: {},
}

const followStates = ['You', 'Following', 'Broken', 'NotFollowing']
const followingMap = {
  other: true,
}
const metaDataMap = Map({
  cecileb: new MetaDataRecord({fullname: 'Cecile Bee', brokenTracker: false}),
})

const mocks = followStates.reduce((outerAcc, followState) => (
  {
    ...outerAcc,
    ...messageStates.reduce((acc, messageState) => {
      switch (followState) {
        case 'You':
          return {
            ...acc,
            [`${messageState} - ${followState}`]: {...baseMock, message: textMessageMock(messageState, 'cecileb', 'cecileb'), you: 'cecileb', followingMap: {}, metaDataMap},
          }
        case 'Following':
          return {
            ...acc,
            [`${messageState} - ${followState}`]: {...baseMock, message: textMessageMock(messageState, 'other', 'cecileb'), you: 'cecileb', followingMap, metaDataMap},
          }
        case 'Broken':
          return {
            ...acc,
            [`${messageState} - ${followState}`]: {
              ...baseMock,
              message: textMessageMock(messageState, 'other', 'cecileb'),
              you: 'cecileb',
              followingMap,
              metaDataMap: Map({other: new MetaDataRecord({fullname: 'other person', brokenTracker: true})}),
            },
          }
        case 'NotFollowing':
          return {
            ...acc,
            [`${messageState} - ${followState}`]: {...baseMock, message: textMessageMock(messageState, 'other', 'cecileb'), you: 'cecileb', followingMap: {}, metaDataMap},
          }
      }
    }, outerAcc),
  }
), {})

mocks['from revoked device'] = {...baseMock, message: textMessageMock('sent', 'cecileb', 'other', {senderDeviceRevokedAt: 123456}), you: 'other', followingMap: {cecileb: true}, metaDataMap}
mocks['edited'] = {...baseMock, message: textMessageMock('sent', 'cecileb', 'cecileb', {editedCount: 1}), you: 'cecileb', followingMap: {}, metaDataMap}
mocks['first new message'] = {...baseMock, message: textMessageMock('sent', 'cecileb', 'cecileb'), you: 'cecileb', isFirstNewMessage: true, followingMap: {}, metaDataMap}

const StackedMessages = ({mock1, mock2}: any) => (
  <Box>
    <Text {...mock1} />
    <Text {...mock2} />
  </Box>
)

const textMap: DumbComponentMap<Text> = {
  component: Text,
  mocks,
}

const attachmentBaseMessage = {
  type: 'Attachment',
  timestamp: 1479764890000,
  conversationIDKey: 'cid1',
  author: 'marcopolo',
  deviceName: 'MKB',
  deviceType: 'desktop',
  messageID: 0,
  filename: '/tmp/Yosemite.jpg',
  title: 'Half Dome, Merced River, Winter',
  previewDurationMs: null,
  previewType: 'Image',
  previewPath: null,
  downloadedPath: null,
  hdPreviewPath: null,
  messageState: 'sent',
  key: 'foo',
  you: 'cecileb',
  senderDeviceRevokedAt: null,
  previewSize: clampAttachmentPreviewSize({width: 375, height: 320}),
}

const attachmentMessageWithImg = {
  type: 'Attachment',
  timestamp: 1479764890000,
  conversationIDKey: 'cid1',
  author: 'marcopolo',
  deviceName: 'MKB',
  deviceType: 'desktop',
  messageID: 0,
  filename: '/tmp/Yosemite.jpg',
  title: 'Half Dome, Merced River, Winter',
  previewDurationMs: null,
  previewType: 'Image',
  previewPath: require('../../../images/mock/yosemite-preview.jpg'),
  downloadedPath: require('../../../images/mock/yosemite-preview.jpg'),
  hdPreviewPath: require('../../../images/mock/yosemite-preview.jpg'),
  messageState: 'sent',
  key: 'foo',
  you: 'cecileb',
  senderDeviceRevokedAt: null,
  previewSize: clampAttachmentPreviewSize({width: 375, height: 320}),
}

const attachmentMessageWithDuration = {
  ...attachmentMessageWithImg,
  previewDurationMs: 14000,
}

const attachmentMessageGeneric = {
  type: 'Attachment',
  timestamp: 1479764890000,
  conversationIDKey: 'cid1',
  author: 'marcopolo',
  deviceName: 'MKB',
  deviceType: 'desktop',
  messageID: 0,
  filename: '/tmp/The Nose - Topo.pdf',
  title: 'seattle-map.pdf',
  previewDurationMs: null,
  previewType: 'Other',
  downloadedPath: '/tmp/somewhere', // eslint-disable-line
  hdPreviewPath: null,
  previewPath: null,
  messageState: 'sent',
  key: 'foo',
  you: 'cecileb',
  senderDeviceRevokedAt: null,
  previewSize: clampAttachmentPreviewSize({width: 375, height: 320}),
}

const attachmentBaseMock = {
  message: attachmentBaseMessage,
  includeHeader: true,
  isFirstNewMessage: false,
  onLoadAttachment: () => console.log('onLoadAttachment'),
  onAction: () => console.log('onAction'),
  onRetry: () => console.log('onRetry'),
  onOpenInFileUI: (path: string) => console.log('on open in file ui'),
  onOpenInPopup: (message: AttachmentMessage) => console.log('on open in popup'),
  style: {},
  you: 'marcopolo',
  followingMap,
  metaDataMap,
}

const attachmentMap: DumbComponentMap<AttachmentMessageComponent> = {
  component: AttachmentMessageComponent,
  mocks: {
    'Basic - Not loaded': attachmentBaseMock,
    'Basic - Preview Image. Failed': {
      ...attachmentBaseMock,
      message: {...attachmentMessageWithImg, downloadedPath: null, messageState: 'failed'},
    },
    'Basic - Preview Image. Pending': {
      ...attachmentBaseMock,
      message: {...attachmentMessageWithImg, downloadedPath: null, messageState: 'pending'},
    },
    'Basic - Preview Image. Not Downloaded': {
      ...attachmentBaseMock,
      message: {...attachmentMessageWithImg, downloadedPath: null},
    },
    'Basic - Preview Image. Downloading Preview': {
      ...attachmentBaseMock,
      message: {
        ...attachmentMessageWithImg,
        downloadedPath: null,
        messageState: 'downloading-preview',
        previewPath: null,
        progress: 0.3,
      },
    },
    'Basic - Preview Image w/ Duration': {
      ...attachmentBaseMock,
      message: {...attachmentMessageWithDuration},
    },
    'Basic - Preview Video w/ Duration': {
      ...attachmentBaseMock,
      message: {...attachmentMessageWithDuration, previewType: 'Video'},
    },
    'Basic - Uploading': {
      ...attachmentBaseMock,
      message: {
        ...attachmentMessageWithImg,
        messageState: 'uploading',
        downloadedPath: null,
        progress: 0.3,
      },
    },
    'Basic - Downloading': {
      ...attachmentBaseMock,
      message: {
        ...attachmentMessageWithImg,
        messageState: 'downloading',
        downloadedPath: null,
        progress: 0.3,
      },
    },
    'Basic - Preview Image. Downloaded': {
      ...attachmentBaseMock,
      message: {
        ...attachmentMessageWithImg,
        messageState: 'downloaded',
      },
    },
    'Basic - Generic File. Uploading': {
      ...attachmentBaseMock,
      message: {
        ...attachmentMessageGeneric,
        downloadedPath: null,
        messageState: 'uploading',
        progress: 0.3,
      },
    },
    'Basic - Generic File. Failed': {
      ...attachmentBaseMock,
      message: {
        ...attachmentMessageGeneric,
        messageState: 'failed',
        downloadedPath: null,
      },
    },
    'Basic - Generic File. sent': {
      ...attachmentBaseMock,
      message: {
        ...attachmentMessageGeneric,
        messageState: 'sent',
      },
    },
    'Basic - Generic File. Downloading': {
      ...attachmentBaseMock,
      message: {
        ...attachmentMessageGeneric,
        messageState: 'downloading',
        downloadedPath: null,
        progress: 0.3,
      },
    },
    'Basic - Generic File. Downloaded': {
      ...attachmentBaseMock,
      message: {
        ...attachmentMessageGeneric,
        messageState: 'downloaded',
      },
    },
  },
}

const stackedMessagesMap = {
  component: StackedMessages,
  mocks: {
    'Stacked - two messages': {
      mock1: {...baseMock, message: textMessageMock('sent', 'cecileb', 'cecileb'), includeHeader: true, visiblePopupMenu: true, you: 'cecileb', followingMap, metaDataMap},
      mock2: {...baseMock, message: textMessageMock('sent', 'cecileb', 'cecileb'), includeHeader: false, you: 'cecileb', followingMap, metaDataMap},
    },
    'Stacked - two messages, one edited': {
      mock1: {...baseMock, message: textMessageMock('sent', 'cecileb', 'cecileb'), includeHeader: true, visiblePopupMenu: true, you: 'cecileb', followingMap, metaDataMap},
      mock2: {...baseMock, message: textMessageMock('sent', 'cecileb', 'cecileb', {editedCount: 1}), includeHeader: false, you: 'cecileb', followingMap, metaDataMap},
    },
    'Stacked - one sent, one pending': {
      mock1: {...baseMock, message: textMessageMock('sent', 'cecileb', 'cecileb'), includeHeader: true, you: 'cecileb', followingMap, metaDataMap},
      mock2: {...baseMock, message: textMessageMock('pending', 'cecileb', 'cecileb'), includeHeader: false, you: 'cecileb', followingMap, metaDataMap},
    },
    'Stacked - one sent, one failed': {
      mock1: {...baseMock, message: textMessageMock('sent', 'cecileb', 'cecileb', {text: 'Thanks!'}), includeHeader: true, you: 'cecileb', followingMap, metaDataMap},
      mock2: {...baseMock, message: textMessageMock('failed', 'cecileb', 'cecileb', {text: 'Sorry my network connection is super bad…'}), includeHeader: false, you: 'cecileb', followingMap, metaDataMap},
    },
    'Stacked - someone else. two sent': {
      mock1: {...baseMock, message: textMessageMock('sent', 'cecileb', 'other'), includeHeader: true, you: 'other', followingMap: {cecileb: true}, metaDataMap},
      mock2: {...baseMock, message: textMessageMock('sent', 'cecileb', 'other'), includeHeader: false, you: 'other', followingMap: {cecileb: true}, metaDataMap},
    },
  },
}

const basePopupMock = {
  onHidden: () => console.log('onHidden'),
  parentProps: {
    style: {
      position: 'relative',
      margin: 20,
      height: 300,
      width: 196,
    },
  },
  you: 'cecileb',
  followingMap,
  metaDataMap,
}

const baseTextPopupMenuMock = {
  ...basePopupMock,
  onEditMessage: (m: any) => console.log('onEditMessage', m),
  onShowEditor: (m: any) => console.log('onShowEditor', m),
  onDeleteMessage: (m: any) => console.log('onDeleteMessage', m),
}

const baseAttachmentPopupMenuMock = {
  ...basePopupMock,
  you: 'marcopolo',
  onDownloadAttachment: (messageID, filename) => console.log('message id', messageID, 'filename', filename),
  onDeleteMessage: (m: any) => console.log('onDeleteMessage', m),
  onOpenInFileUI: (m: any) => console.log('on open in file ui'),
}

const textPopupMenuMap: DumbComponentMap<TextPopupMenu> = {
  component: TextPopupMenu,
  mocks: {
    'Following - Valid': {...baseTextPopupMenuMock, message: textMessageMock('sent', 'cecileb', 'other'), you: 'other', followingMap, metaDataMap},
    'Following - Revoked': {...baseTextPopupMenuMock, message: textMessageMock('sent', 'cecileb', 'other', {senderDeviceRevokedAt: 123456}), you: 'other', followingMap, metaDataMap},
    'You - Valid': {...baseTextPopupMenuMock, message: textMessageMock('sent', 'cecileb', 'cecileb'), you: 'cecileb', followingMap, metaDataMap},
    'You - Revoked': {...baseTextPopupMenuMock, message: textMessageMock('sent', 'cecileb', 'cecileb', {senderDeviceRevokedAt: 123456}), you: 'cecileb', followingMap, metaDataMap},
  },
}

const attachmentPopupMenuMap: DumbComponentMap<AttachmentPopupMenu> = {
  component: AttachmentPopupMenu,
  mocks: {
    'Popup - Attachment Message': {
      ...baseAttachmentPopupMenuMock,
      message: {
        ...attachmentMessageWithImg,
        downloadedPath: null,
      },
    },
    'Popup - Attachment Downloaded': {
      ...baseAttachmentPopupMenuMock,
      message: {
        ...attachmentMessageWithImg,
        messageState: 'downloaded',
        downloadedPath: '/tmp/foo',
      },
    },
  },
}

function baseAttachmentPopupMock (message) {
  return {
    message,
    you: message.you,
    detailsPopupShowing: false,
    isZoomed: false,
    onCloseDetailsPopup: () => console.log('onCloseDetailsPopup'),
    onClose: () => console.log('onClose'),
    onDownloadAttachment: () => console.log('onDownload'),
    onDeleteMessage: () => console.log('onDeleteMessage'),
    onOpenDetailsPopup: () => console.log('onOpenDetailsPopup'),
    onOpenInFileUI: () => console.log('onOpenInFileUI'),
    onToggleZoom: () => console.log('onToggleZoom'),
    parentProps: {
      style: {
        position: 'relative',
        height: 578,
        width: 800,
      },
    },
  }
}

const attachmentPopupMap: DumbComponentMap<AttachmentPopup> = {
  component: AttachmentPopup,
  mocks: {
    'You': {
      ...baseAttachmentPopupMock(attachmentMessageMock('sent', 'cecileb', 'cecileb')),
    },
    'You - Wide Image': {
      ...baseAttachmentPopupMock({
        ...attachmentMessageMock('sent', 'cecileb', 'cecileb'),
        title: 'Pacific',
        hdPreviewPath: require('../../../images/mock/coast-wide.jpg'),
      }),
    },
    'You - Small Image': {
      ...baseAttachmentPopupMock({
        ...attachmentMessageMock('sent', 'cecileb', 'cecileb'),
        title: 'Washington',
        hdPreviewPath: require('../../../images/mock/washington-small.jpg'),
      }),
    },
    'You - Zoomed': {
      ...baseAttachmentPopupMock(attachmentMessageMock('sent', 'cecileb', 'cecileb')),
      isZoomed: true,
    },
    'You - Popup Showing': {
      ...baseAttachmentPopupMock(attachmentMessageMock('sent', 'cecileb', 'cecileb')),
      detailsPopupShowing: true,
    },
    'Following - Popup Showing': {
      ...baseAttachmentPopupMock(attachmentMessageMock('sent', 'oconnor663', 'cecileb')),
      detailsPopupShowing: true,
    },
  },
}

export default {
  'Text Message': textMap,
  'Stacked Text Message': stackedMessagesMap,
  'Popup': textPopupMenuMap,
  'Popup - Attachment': attachmentPopupMenuMap,
  'Attachment Popup': attachmentPopupMap,
  'Attachment Message': attachmentMap,
}<|MERGE_RESOLUTION|>--- conflicted
+++ resolved
@@ -25,13 +25,8 @@
     timestamp: 1479764890000,
     conversationIDKey: 'cid1',
     messageID: 1,
-<<<<<<< HEAD
-    key: mockKey++,
+    key: messageKey('messageID', mockKey++),
     ...otherProps,
-=======
-    key: messageKey('messageID', mockKey++),
-    senderDeviceRevokedAt,
->>>>>>> 775b77b3
   }
 }
 
