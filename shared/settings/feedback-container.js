// @flow
import React, {Component} from 'react'

import {HeaderHoc} from '../common-adapters'
import Feedback from './feedback'
import logSend from '../native/log-send'
import {connect} from 'react-redux'
import {compose, withState, withHandlers} from 'recompose'
import {isElectron, isIOS} from '../constants/platform'
import {dumpLoggers, getLogger} from '../util/periodic-logger'
import {writeStream, cachesDirectoryPath} from '../util/file'
import {serialPromises} from '../util/promise'

import type {Dispatch} from '../constants/types/flux'

const FeedbackWrapped = compose(
  withState('sendLogs', 'onChangeSendLogs', true),
  withHandlers({
    onSendFeedbackContained: ({sendLogs, feedback, onSendFeedback}) => () => onSendFeedback(feedback, sendLogs),
  })
)(Feedback)

type State = {
  sentFeedback: boolean,
  feedback: ?string,
  sending: boolean,
}

class FeedbackContainer extends Component<void, {}, State> {
  mounted = false

  state = {
    sentFeedback: false,
    feedback: null,
    sending: false,
  }

  _onChangeFeedback = (feedback) => {
    this.setState({feedback})
  }

  _dumpLogs = () => new Promise((resolve, reject) => {
    // This isn't used on desktop yet, but we'll likely have to dump the logs there too
    if (isElectron) {
      reject(new Error('Not implemented on Desktop!'))
    }

    if (isIOS) {
      // We don't get the notification from the daemon so we have to do this ourselves
      const logs = []
      console.log('Starting log dump')

      const logNames = ['actionLogger', 'storeLogger']

      logNames.forEach(name => {
        try {
          const logger = getLogger(name)
          logger && logger.dumpAll((...args) => {
            logs.push(args)
          })
        } catch (_) {}
      })

      logs.push(['=============CONSOLE.LOG START============='])
      const logger = getLogger('iosConsoleLog')
      logger && logger.dumpAll((...args) => {
<<<<<<< HEAD
=======
        // Skip the extra prefixes that period-logger uses.
>>>>>>> 2ce4aa8e
        logs.push([args[1], ...args.slice(2)])
      })
      logs.push(['=============CONSOLE.LOG END============='])

      const path = `${cachesDirectoryPath}/Keybase/rn.log`
      console.log('Starting log write')

      writeStream(path, 'utf8').then(stream => {
        const writeLogsPromises = logs.map((log, idx) => {
          return () => {
            return stream.write(JSON.stringify(log, null, 2))
          }
        })

        return serialPromises(writeLogsPromises).then(() => stream.close())
      }).then((success) => {
        console.log('Log write done')
        resolve(true)
      })
      .catch((err) => {
        resolve(false)
        console.warn(`Couldn't log send! ${err}`)
      })
    } else {
      dumpLoggers()
      resolve(true)
    }
  })

  componentWillUnmount () {
    this.mounted = false
  }

  componentDidMount () {
    this.mounted = true
  }

  _onSendFeedback = (feedback, sendLogs) => {
    this.setState({sending: true, sentFeedback: false})

    const maybeDump = sendLogs ? this._dumpLogs() : Promise.resolve()

    maybeDump.then(() => {
      console.log(`Sending ${sendLogs ? 'log' : 'feedback'} to daemon`)
      return logSend(feedback, sendLogs)
    })
    .then(logSendId => {
      console.warn('logSendId is', logSendId)
      if (this.mounted) {
        this.setState({
          sentFeedback: true,
          feedback: null,
          sending: false,
        })
      }
    })
  }

  render () {
    return <FeedbackWrapped showSuccessBanner={this.state.sentFeedback} onSendFeedback={this._onSendFeedback} onChangeFeedback={this._onChangeFeedback} feedback={this.state.feedback} sending={this.state.sending} />
  }
}

export default compose(
  connect(
  null,
  (dispatch: Dispatch, {navigateUp}) => ({
    title: 'Feedback',
    onBack: () => dispatch(navigateUp()),
  })
  ),
  HeaderHoc
)(FeedbackContainer)<|MERGE_RESOLUTION|>--- conflicted
+++ resolved
@@ -64,10 +64,7 @@
       logs.push(['=============CONSOLE.LOG START============='])
       const logger = getLogger('iosConsoleLog')
       logger && logger.dumpAll((...args) => {
-<<<<<<< HEAD
-=======
         // Skip the extra prefixes that period-logger uses.
->>>>>>> 2ce4aa8e
         logs.push([args[1], ...args.slice(2)])
       })
       logs.push(['=============CONSOLE.LOG END============='])
