// @flow
import * as ChatTypes from '../../constants/types/flow-types-chat'
import * as Constants from '../../constants/chat'
import * as Creators from './creators'
import {List, Map} from 'immutable'
import {TlfKeysTLFIdentifyBehavior} from '../../constants/types/flow-types'
<<<<<<< HEAD
import {call, put, select, race} from 'redux-saga/effects'
import {chatTab} from '../../constants/tabs'
=======
import {call, put, select, race, fork} from 'redux-saga/effects'
>>>>>>> e3400a14
import {delay} from 'redux-saga'
import {navigateTo} from '../route-tree'
import {parseFolderNameToUsers} from '../../util/kbfs'
import {requestIdleCallback} from '../../util/idle-callback'
import {singleFixedChannelConfig, takeFromChannelMap} from '../../util/saga'
import {unsafeUnwrap} from '../../constants/types/more'
import {usernameSelector} from '../../constants/selectors'
import {isMobile} from '../../constants/platform'

import type {SagaGenerator, ChannelMap} from '../../constants/types/saga'

type UntrustedState = 'unloaded' | 'loaded' | 'loading'

// Common props for getting the inbox
const _getInboxQuery = {
  computeActiveList: true,
  readOnly: false,
  status: Object.keys(ChatTypes.CommonConversationStatus).filter(k => !['ignored', 'blocked'].includes(k)).map(k => ChatTypes.CommonConversationStatus[k]),
  tlfVisibility: ChatTypes.CommonTLFVisibility.private,
  topicType: ChatTypes.CommonTopicType.chat,
  unreadOnly: false,
}

let _inboxUntrustedState: UntrustedState = 'unloaded'
let _inboxUntrustedError = null

// Load the inbox if we haven't yet, mostly done by the UI
function * onInitialInboxLoad (action: Constants.LoadInbox): SagaGenerator<any, any> {
  if (_inboxUntrustedState === 'loading') {
    return
  }

  const {force} = action.payload
  if (_inboxUntrustedState === 'unloaded' || _inboxUntrustedError || force) {
    _inboxUntrustedState = 'loading'
    _inboxUntrustedError = null
    yield call(onInboxStale)
    if (!isMobile) {
      yield fork(_backgroundUnboxLoop)
    }
  }
}

// On desktop we passively unbox inbox items
function * _backgroundUnboxLoop () {
  while (true) {
    yield call(delay, 10 * 1000)
    const inboxes = yield select(state => state.chat.get('inbox'))
    const conversationIDKeys = inboxes.filter(i => i.state === 'untrusted').take(10).map(i => i.conversationIDKey).toArray()

    if (conversationIDKeys.length) {
      yield call(unboxConversations, conversationIDKeys)
    } else {
      break
    }
  }
}

// Update inboxes that have been reset
function * _updateFinalized (inbox: ChatTypes.GetInboxLocalRes) {
  const finalizedState: Constants.FinalizedState = Map((inbox.conversationsUnverified || []).map(convoUnverified => [
    Constants.conversationIDToKey(convoUnverified.metadata.conversationID),
    convoUnverified.metadata.finalizeInfo,
  ]))

  if (finalizedState.count()) {
    yield put(Creators.updateFinalizedState(finalizedState))
  }
}

// Loads the untrusted inbox only
function * onInboxStale (): SagaGenerator<any, any> {
  _inboxUntrustedState = 'loading'
  _inboxUntrustedError = null

  const channelConfig = singleFixedChannelConfig(['chat.1.chatUi.chatInboxUnverified', 'finished'])
  const loadInboxChanMap: ChannelMap<any> = ChatTypes.localGetInboxNonblockLocalRpcChannelMap(channelConfig, {
    param: {
      identifyBehavior: TlfKeysTLFIdentifyBehavior.chatGui,
      maxUnbox: 0,
      query: _getInboxQuery,
    },
  })

  const chatInboxUnverified = yield takeFromChannelMap(loadInboxChanMap, 'chat.1.chatUi.chatInboxUnverified')

  if (!chatInboxUnverified) {
    throw new Error("Can't load inbox")
  }

  const inbox: ChatTypes.GetInboxLocalRes = chatInboxUnverified.params.inbox
  yield call(_updateFinalized, inbox)

  const author = yield select(usernameSelector)
  const conversations: List<Constants.InboxState> = List((inbox.conversationsUnverified || []).map(c => {
    if (c.metadata.visibility !== ChatTypes.CommonTLFVisibility.private) { // private chats only
      return null
    }

    const msgMax = c.maxMsgSummaries && c.maxMsgSummaries.length && c.maxMsgSummaries[0]
    if (!msgMax || msgMax.tlfName.includes('#')) { // We don't support mixed reader/writers
      return null
    }

    return new Constants.InboxStateRecord({
      conversationIDKey: Constants.conversationIDToKey(c.metadata.conversationID),
      info: null,
      participants: List(parseFolderNameToUsers(author, msgMax.tlfName).map(ul => ul.username)),
      snippet: ' ',
      state: 'untrusted',
      status: Constants.ConversationStatusByEnum[c.metadata.status || 0],
      time: c.readerInfo && c.readerInfo.mtime,
    })
  }).filter(Boolean))

  yield put(Creators.loadedInbox(conversations))
<<<<<<< HEAD

  const initialConversation = yield select(state => state.chat.get('initialConversation'))
  if (initialConversation) {
    yield put(Creators.setInitialConversation(null))
    yield put(navigateTo([initialConversation], [chatTab]))
  }

  if (finalizedState.count()) {
    yield put(Creators.updateFinalizedState(finalizedState))
=======
  chatInboxUnverified.response.result()
}

function * onGetInboxAndUnbox ({payload: {conversationIDKeys}}: Constants.GetInboxAndUnbox): SagaGenerator<any, any> {
  yield call(unboxConversations, conversationIDKeys)
}

function _toSupersedeInfo (conversationIDKey: Constants.ConversationIDKey, supersedeData: Array<ChatTypes.ConversationMetadata>): ?Constants.SupersedeInfo {
  const parsed = supersedeData
    .filter(md => md.idTriple.topicType === ChatTypes.CommonTopicType.chat && md.finalizeInfo)
    .map(md => ({
      conversationIDKey: Constants.conversationIDToKey(md.conversationID),
      finalizeInfo: unsafeUnwrap(md && md.finalizeInfo),
    }))
  return parsed.length ? parsed[0] : null
}

// Update an inbox item
function * processConversation (c: ChatTypes.ConversationLocal): SagaGenerator<any, any> {
  const conversationIDKey = Constants.conversationIDToKey(c.info.id)

  const supersedes = _toSupersedeInfo(conversationIDKey, c.supersedes || [])
  if (supersedes) {
    yield put(Creators.updateSupersedesState(Map({[conversationIDKey]: supersedes})))
>>>>>>> e3400a14
  }

  const supersededBy = _toSupersedeInfo(conversationIDKey, c.supersededBy || [])
  if (supersededBy) {
    yield put(Creators.updateSupersededByState(Map({[conversationIDKey]: supersededBy})))
  }

  if (c.info.finalizeInfo) {
    yield put(Creators.updateFinalizedState(Map({[conversationIDKey]: c.info.finalizeInfo})))
  }

  const inboxState = _conversationLocalToInboxState(c)

  if (inboxState) {
    yield put(Creators.updateInbox(inboxState))

    // inbox loaded so rekeyInfo is now clear
    yield put(Creators.clearRekey(inboxState.get('conversationIDKey')))

    // Try and load messages if the updated item is the selected one
    const selectedConversation = yield select(Constants.getSelectedConversation)
    if (selectedConversation === inboxState.get('conversationIDKey')) {
      // load validated selected
      yield put(Creators.loadMoreMessages(selectedConversation, false))
    }
  }
}

// Gui is showing boxed content, find some rows to unbox
function * untrustedInboxVisible (action: Constants.UntrustedInboxVisible): SagaGenerator<any, any> {
  const {conversationIDKey, rowsVisible} = action.payload
  const inboxes = yield select(state => state.chat.get('inbox'))

  const idx = inboxes.findIndex(inbox => inbox.conversationIDKey === conversationIDKey)
  if (idx === -1) {
    return
  }

  // Collect items to unbox
  const total = rowsVisible * 2
  const conversationIDKeys = inboxes.slice(idx, idx + total).map(i => i.state === 'untrusted' ? i.conversationIDKey : null).filter(Boolean).toArray()

  if (conversationIDKeys.length) {
    yield call(unboxConversations, conversationIDKeys)
  }
}

// Loads the trusted inbox segments
function * unboxConversations (conversationIDKeys: Array<Constants.ConversationIDKey>): Generator<any, any, any> {
  yield put(Creators.setUnboxing(conversationIDKeys))

  const channelConfig = singleFixedChannelConfig([
    'chat.1.chatUi.chatInboxUnverified',
    'chat.1.chatUi.chatInboxConversation',
    'chat.1.chatUi.chatInboxFailed',
    'finished',
  ])

  const loadInboxChanMap: ChannelMap<any> = ChatTypes.localGetInboxNonblockLocalRpcChannelMap(channelConfig, {
    param: {
      identifyBehavior: TlfKeysTLFIdentifyBehavior.chatGui,
      query: {
        ..._getInboxQuery,
        convIDs: conversationIDKeys.map(Constants.keyToConversationID),
      },
    },
  })

  while (true) {
    const incoming: {[key: string]: any} = yield race({
      chatInboxConversation: takeFromChannelMap(loadInboxChanMap, 'chat.1.chatUi.chatInboxConversation'),
      chatInboxFailed: takeFromChannelMap(loadInboxChanMap, 'chat.1.chatUi.chatInboxFailed'),
      chatInboxUnverified: takeFromChannelMap(loadInboxChanMap, 'chat.1.chatUi.chatInboxUnverified'),
      finished: takeFromChannelMap(loadInboxChanMap, 'finished'),
      timeout: call(delay, 30000),
    })

    // Ignore untrusted version
    if (incoming.chatInboxUnverified) {
      incoming.chatInboxUnverified.response.result()
    } else if (incoming.chatInboxConversation) {
      requestIdleCallback(() => { incoming.chatInboxConversation.response.result() }, {timeout: 100})
      yield call(delay, 1)
      yield call(processConversation, incoming.chatInboxConversation.params.conv)
      // find it
    } else if (incoming.chatInboxFailed) {
      console.log('chatInboxFailed', incoming.chatInboxFailed)
      requestIdleCallback(() => { incoming.chatInboxFailed.response.result() }, {timeout: 100})
      yield call(delay, 1)
      const error = incoming.chatInboxFailed.params.error
      const conversationIDKey = Constants.conversationIDToKey(incoming.chatInboxFailed.params.convID)

      // Valid inbox item for rekey errors only
      const conversation = new Constants.InboxStateRecord({
        conversationIDKey,
        participants: List([].concat(error.rekeyInfo ? error.rekeyInfo.writerNames : [], error.rekeyInfo ? error.rekeyInfo.readerNames : []).filter(Boolean)),
        state: 'error',
        status: 'unfiled',
        time: error.remoteConv.readerInfo.mtime,
      })

      switch (error.typ) {
        case ChatTypes.LocalConversationErrorType.selfrekeyneeded: {
          yield call(Creators.updateInbox(conversation))
          yield put(Creators.updateInboxRekeySelf(conversationIDKey))
          break
        }
        case ChatTypes.LocalConversationErrorType.otherrekeyneeded: {
          yield call(Creators.updateInbox(conversation))
          const rekeyers = error.rekeyInfo.rekeyers
          yield put(Creators.updateInboxRekeyOthers(conversationIDKey, rekeyers))
          break
        }
        default:
          if (__DEV__) {
            console.warn('Inbox error:', error)
          }
      }
    } else if (incoming.finished || incoming.timeout) {
      break
    }
  }
}

// Convert server to our data type. Make timestamps and snippets
function _conversationLocalToInboxState (c: ?ChatTypes.ConversationLocal): ?Constants.InboxState {
  if (!c ||
      c.info.visibility !== ChatTypes.CommonTLFVisibility.private || // private chats only
      c.info.tlfName.includes('#') // We don't support mixed reader/writers
      ) {
    return null
  }

  const conversationIDKey = Constants.conversationIDToKey(c.info.id)
  let time = c.readerInfo.mtime
  let snippet

  (c.maxMessages || []).some(message => {
    if (message.state === ChatTypes.LocalMessageUnboxedState.valid && message.valid) {
      time = message.valid.serverHeader.ctime || time
      snippet = Constants.makeSnippet(message.valid.messageBody)
      return !!snippet
    }
    return false
  })

  return new Constants.InboxStateRecord({
    conversationIDKey,
    info: c.info,
    isEmpty: c.isEmpty,
    participants: List(c.info.writerNames || []),
    snippet,
    state: 'unboxed',
    status: Constants.ConversationStatusByEnum[c.info ? c.info.status : 0],
    time,
  })
}

export {
  onInitialInboxLoad,
  onInboxStale,
  onGetInboxAndUnbox,
  unboxConversations,
  processConversation,
  untrustedInboxVisible,
}<|MERGE_RESOLUTION|>--- conflicted
+++ resolved
@@ -4,12 +4,8 @@
 import * as Creators from './creators'
 import {List, Map} from 'immutable'
 import {TlfKeysTLFIdentifyBehavior} from '../../constants/types/flow-types'
-<<<<<<< HEAD
 import {call, put, select, race} from 'redux-saga/effects'
 import {chatTab} from '../../constants/tabs'
-=======
-import {call, put, select, race, fork} from 'redux-saga/effects'
->>>>>>> e3400a14
 import {delay} from 'redux-saga'
 import {navigateTo} from '../route-tree'
 import {parseFolderNameToUsers} from '../../util/kbfs'
@@ -126,18 +122,13 @@
   }).filter(Boolean))
 
   yield put(Creators.loadedInbox(conversations))
-<<<<<<< HEAD
+  chatInboxUnverified.response.result()
 
   const initialConversation = yield select(state => state.chat.get('initialConversation'))
   if (initialConversation) {
     yield put(Creators.setInitialConversation(null))
     yield put(navigateTo([initialConversation], [chatTab]))
   }
-
-  if (finalizedState.count()) {
-    yield put(Creators.updateFinalizedState(finalizedState))
-=======
-  chatInboxUnverified.response.result()
 }
 
 function * onGetInboxAndUnbox ({payload: {conversationIDKeys}}: Constants.GetInboxAndUnbox): SagaGenerator<any, any> {
@@ -161,7 +152,6 @@
   const supersedes = _toSupersedeInfo(conversationIDKey, c.supersedes || [])
   if (supersedes) {
     yield put(Creators.updateSupersedesState(Map({[conversationIDKey]: supersedes})))
->>>>>>> e3400a14
   }
 
   const supersededBy = _toSupersedeInfo(conversationIDKey, c.supersededBy || [])
