// Copyright 2016 Keybase, Inc. All rights reserved. Use of
// this source code is governed by the included BSD license.

package service

import (
	"errors"
	"fmt"
	"time"

	"golang.org/x/net/context"

	"github.com/keybase/client/go/engine"
	"github.com/keybase/client/go/libkb"
	"github.com/keybase/client/go/protocol/chat1"
	"github.com/keybase/client/go/protocol/gregor1"
	keybase1 "github.com/keybase/client/go/protocol/keybase1"
	rpc "github.com/keybase/go-framed-msgpack-rpc"
)

// chatLocalHandler implements keybase1.chatLocal.
type chatLocalHandler struct {
	*BaseHandler
	libkb.Contextified
	gh    *gregorHandler
	boxer *chatBoxer

	// for test only
	rc chat1.RemoteInterface
}

// newChatLocalHandler creates a chatLocalHandler.
func newChatLocalHandler(xp rpc.Transporter, g *libkb.GlobalContext, gh *gregorHandler) *chatLocalHandler {
	return &chatLocalHandler{
		BaseHandler:  NewBaseHandler(xp),
		Contextified: libkb.NewContextified(g),
		gh:           gh,
		boxer:        newChatBoxer(g),
	}
}

// aggregateRateLimits takes a list of rate limit responses and dedups then to the last one received
// of each category
func (h *chatLocalHandler) aggRateLimits(rlimits []*chat1.RateLimit) (res []chat1.RateLimit) {
	m := make(map[string]chat1.RateLimit)
	for _, l := range rlimits {
		if l != nil {
			m[l.Name] = *l
		}
	}
	for _, v := range m {
		res = append(res, v)
	}
	return res
}

// GetInboxLocal implements keybase.chatLocal.getInboxLocal protocol.
func (h *chatLocalHandler) GetInboxLocal(ctx context.Context, arg chat1.GetInboxLocalArg) (chat1.GetInboxLocalRes, error) {
	if err := h.assertLoggedIn(ctx); err != nil {
		return chat1.GetInboxLocalRes{}, err
	}
	ib, err := h.remoteClient().GetInboxRemote(ctx, chat1.GetInboxRemoteArg{
		Query:      arg.Query,
		Pagination: arg.Pagination,
	})
	return chat1.GetInboxLocalRes{
		Inbox:      ib.Inbox,
		RateLimits: h.aggRateLimits([]*chat1.RateLimit{ib.RateLimit}),
	}, err
}

// GetThreadLocal implements keybase.chatLocal.getThreadLocal protocol.
func (h *chatLocalHandler) GetThreadLocal(ctx context.Context, arg chat1.GetThreadLocalArg) (chat1.GetThreadLocalRes, error) {
	if err := h.assertLoggedIn(ctx); err != nil {
		return chat1.GetThreadLocalRes{}, err
	}
	rarg := chat1.GetThreadRemoteArg{
		ConversationID: arg.ConversationID,
		Query:          arg.Query,
		Pagination:     arg.Pagination,
	}
	boxed, err := h.remoteClient().GetThreadRemote(ctx, rarg)
	if err != nil {
		return chat1.GetThreadLocalRes{}, err
	}

	thread, err := h.unboxThread(ctx, boxed.Thread, arg.ConversationID)
	if err != nil {
		return chat1.GetThreadLocalRes{}, err
	}

	return chat1.GetThreadLocalRes{
		Thread:     thread,
		RateLimits: h.aggRateLimits([]*chat1.RateLimit{boxed.RateLimit}),
	}, nil
}

// NewConversationLocal implements keybase.chatLocal.newConversationLocal protocol.
func (h *chatLocalHandler) NewConversationLocal(ctx context.Context, info chat1.ConversationInfoLocal) (fres chat1.NewConversationLocalRes, err error) {
	h.G().Log.Debug("NewConversationLocal: %+v", info)
	if err = h.assertLoggedIn(ctx); err != nil {
		return chat1.NewConversationLocalRes{}, err
	}
	res, err := h.boxer.tlf.CryptKeys(ctx, info.TlfName)
	if err != nil {
		return chat1.NewConversationLocalRes{}, fmt.Errorf("error getting crypt keys %s", err)
	}
	tlfIDb := res.TlfID.ToBytes()
	if tlfIDb == nil {
		return chat1.NewConversationLocalRes{}, errors.New("invalid TlfID acquired")
	}
	tlfID := chat1.TLFID(tlfIDb)

	info.Triple = chat1.ConversationIDTriple{
		Tlfid:     tlfID,
		TopicType: info.TopicType,
		TopicID:   make(chat1.TopicID, 16),
	}
	info.TlfName = string(res.CanonicalName)

	for i := 0; i < 3; i++ {
		if info.Triple.TopicType != chat1.TopicType_CHAT {
			// We only set topic ID if it's not CHAT. We are supporting only one
			// conversation per TLF now. A topic ID of 0s is intentional as it would
			// cause insertion failure in database.

			if info.Triple.TopicID, err = libkb.NewChatTopicID(); err != nil {
				return chat1.NewConversationLocalRes{}, fmt.Errorf("error creating topic ID: %s", err)
			}
		}

		firstMessageBoxed, err := h.prepareMessageForRemote(ctx, makeFirstMessage(ctx, info))
		if err != nil {
			return chat1.NewConversationLocalRes{}, fmt.Errorf("error preparing message: %s", err)
		}

		var res chat1.NewConversationRemoteRes
		res, err = h.remoteClient().NewConversationRemote2(ctx, chat1.NewConversationRemote2Arg{
			IdTriple:   info.Triple,
			TLFMessage: *firstMessageBoxed,
		})
		fres.RateLimits = h.aggRateLimits([]*chat1.RateLimit{res.RateLimit})
		if err != nil {
			if cerr, ok := err.(libkb.ChatConvExistsError); ok {
				if info.Triple.TopicType == chat1.TopicType_CHAT {
					// A chat conversation already exists; just reuse it.
					info.Id = cerr.ConvID
					fres.Conv = info
					return fres, nil
				}

				// Not a chat conversation. Multiples are fine. Just retry with a
				// different topic ID.
				continue
			}
		}

		info.Id = res.ConvID
		fres.Conv = info

		return fres, nil
	}

	return chat1.NewConversationLocalRes{}, err
}

// UpdateTopicNameLocal implements keybase.chatLocal.updateTopicNameLocal protocol.
func (h *chatLocalHandler) UpdateTopicNameLocal(ctx context.Context, arg chat1.UpdateTopicNameLocalArg) (chat1.UpdateTopicNameLocalRes, error) {
	var rlimits []*chat1.RateLimit
	if err := h.assertLoggedIn(ctx); err != nil {
		return chat1.UpdateTopicNameLocalRes{}, err
	}
	info, _, err := h.getConversationInfoByID(ctx, arg.ConversationID, &rlimits)
	if err != nil {
		return chat1.UpdateTopicNameLocalRes{}, err
	}
	plres, err := h.PostLocal(ctx, chat1.PostLocalArg{
		ConversationID:   info.Id,
		MessagePlaintext: makeUnboxedMessageToUpdateTopicName(ctx, info),
	})
	for _, rl := range plres.RateLimits {
		rlimits = append(rlimits, &rl)
	}
	if err != nil {
		return chat1.UpdateTopicNameLocalRes{}, err
	}
	return chat1.UpdateTopicNameLocalRes{
		RateLimits: h.aggRateLimits(rlimits),
	}, nil
}

func makeFirstMessage(ctx context.Context, conversationInfo chat1.ConversationInfoLocal) chat1.MessagePlaintext {
	if len(conversationInfo.TopicName) > 0 {
		return makeUnboxedMessageToUpdateTopicName(ctx, conversationInfo)
	}
	v1 := chat1.MessagePlaintextV1{
		ClientHeader: chat1.MessageClientHeader{
			Conv:        conversationInfo.Triple,
			TlfName:     conversationInfo.TlfName,
			TlfPublic:   conversationInfo.Visibility == chat1.TLFVisibility_PUBLIC,
			MessageType: chat1.MessageType_TLFNAME,
			Prev:        nil, // TODO
			// Sender and SenderDevice filled by PostLocal
		},
	}
	return chat1.NewMessagePlaintextWithV1(v1)
}

func makeUnboxedMessageToUpdateTopicName(ctx context.Context, conversationInfo chat1.ConversationInfoLocal) (messagePlaintext chat1.MessagePlaintext) {
	v1 := chat1.MessagePlaintextV1{
		ClientHeader: chat1.MessageClientHeader{
			Conv:        conversationInfo.Triple,
			TlfName:     conversationInfo.TlfName,
			TlfPublic:   conversationInfo.Visibility == chat1.TLFVisibility_PUBLIC,
			MessageType: chat1.MessageType_METADATA,
			Prev:        nil, // TODO
			// Sender and SenderDevice filled by PostLocal
		},
		MessageBody: chat1.NewMessageBodyWithMetadata(
			chat1.MessageConversationMetadata{
				ConversationTitle: conversationInfo.TopicName,
			}),
	}
	return chat1.NewMessagePlaintextWithV1(v1)
}

// GetOrCreateTextConversationLocal implements
// keybase.chatLocal.GetOrCreateTextConversationLocal protocol.
func (h *chatLocalHandler) ResolveConversationLocal(ctx context.Context, arg chat1.ConversationInfoLocal) (chat1.ResolveConversationLocalRes, error) {
	var rlimits []*chat1.RateLimit
	if err := h.assertLoggedIn(ctx); err != nil {
		return chat1.ResolveConversationLocalRes{}, err
	}
	if arg.Id != 0 {
		info, _, err := h.getConversationInfoByID(ctx, arg.Id, &rlimits)
		if err != nil {
			return chat1.ResolveConversationLocalRes{}, err
		}
		return chat1.ResolveConversationLocalRes{
			Convs:      []chat1.ConversationInfoLocal{info},
			RateLimits: h.aggRateLimits(rlimits),
		}, nil
	}
	rcres, err := h.resolveConversations(ctx, arg, &rlimits)
	if err != nil {
		return chat1.ResolveConversationLocalRes{}, err
	}
	return chat1.ResolveConversationLocalRes{
		Convs:      rcres,
		RateLimits: h.aggRateLimits(rlimits),
	}, nil
}

func (h *chatLocalHandler) GetInboxSummaryLocal(ctx context.Context, arg chat1.GetInboxSummaryLocalQuery) (res chat1.GetInboxSummaryLocalRes, err error) {
	if err = h.assertLoggedIn(ctx); err != nil {
		return chat1.GetInboxSummaryLocalRes{}, err
	}

	var after time.Time
	if len(arg.After) > 0 {
		after, err = parseTimeFromRFC3339OrDurationFromPast(arg.After)
		if err != nil {
			return chat1.GetInboxSummaryLocalRes{}, fmt.Errorf("parsing time or duration (%s) error: %s", arg.After, err)
		}
	}
	var before time.Time
	if len(arg.Before) > 0 {
		before, err = parseTimeFromRFC3339OrDurationFromPast(arg.Before)
		if err != nil {
			return chat1.GetInboxSummaryLocalRes{}, fmt.Errorf("parsing time or duration (%s) error: %s", arg.Before, err)
		}
	}

	var queryBase chat1.GetInboxQuery
	if !after.IsZero() {
		gafter := gregor1.ToTime(after)
		queryBase.After = &gafter
	}
	if !before.IsZero() {
		gbefore := gregor1.ToTime(before)
		queryBase.Before = &gbefore
	}
	if arg.TopicType != chat1.TopicType_NONE {
		queryBase.TopicType = &arg.TopicType
	}
	if arg.Visibility != chat1.TLFVisibility_ANY {
		queryBase.TlfVisibility = &arg.Visibility
	}

<<<<<<< HEAD
	fetchInbox := func(num int, query chat1.GetInboxQuery) (conversations []chat1.ConversationLocal, err error) {
		var rpcArg chat1.GetInboxLocalArg
		rpcArg.Pagination = &chat1.Pagination{Num: num}
		rpcArg.Query = &query

		iview, err := h.GetInboxLocal(ctx, rpcArg)
		if err != nil {
			return nil, err
		}
		for _, conv := range iview.Conversations {
			info, maxMessages, err := h.getConversationInfo(ctx, conv)
			if err != nil {
				return nil, err
			}
			c := chat1.ConversationLocal{
				Info:     &info,
				Messages: maxMessages,
			}
			conversations = append(conversations, c)
		}

		return conversations, nil
	}

	var convs []chat1.ConversationLocal

	if arg.UnreadFirst {
		if arg.UnreadFirstLimit.AtMost <= 0 {
			arg.UnreadFirstLimit.AtMost = int(^uint(0) >> 1) // maximum int
		}
		queryBase.UnreadOnly, queryBase.ReadOnly = true, false
		if convs, err = fetchInbox(arg.UnreadFirstLimit.AtMost, queryBase); err != nil {
			return res, nil
		}
		res.Conversations = append(res.Conversations, convs...)

		more := collar(
			arg.UnreadFirstLimit.AtLeast-len(res.Conversations),
			arg.UnreadFirstLimit.NumRead,
			arg.UnreadFirstLimit.AtMost-len(res.Conversations),
		)
		if more > 0 {
			queryBase.UnreadOnly, queryBase.ReadOnly = false, true
			if convs, err = fetchInbox(more, queryBase); err != nil {
				return res, nil
			}
			res.Conversations = append(res.Conversations, convs...)
=======
	iview, err := h.GetInboxLocal(ctx, rpcArg)
	if err != nil {
		return chat1.GetInboxSummaryLocalRes{}, err
	}
	for _, conv := range iview.Inbox.Conversations {
		info, maxMessages, err := h.getConversationInfo(ctx, conv)
		if err != nil {
			return chat1.GetInboxSummaryLocalRes{}, err
		}
		c := chat1.ConversationLocal{
			Info:     &info,
			Messages: maxMessages,
			ReadUpTo: conv.ReaderInfo.ReadMsgid,
>>>>>>> f76ce39e
		}
	} else {
		if arg.ActivitySortedLimit <= 0 {
			arg.ActivitySortedLimit = int(^uint(0) >> 1) // maximum int
		}
		queryBase.UnreadOnly, queryBase.ReadOnly = false, false
		if convs, err = fetchInbox(arg.ActivitySortedLimit, queryBase); err != nil {
			return res, nil
		}
		res.Conversations = append(res.Conversations, convs...)
	}

	res.MoreTotal = 1000 // TODO: implement this on server
	res.RateLimits = iview.RateLimits

	return res, nil
}

// resolveConversations gets conversations from inbox using tlfName, topicName,
// and topicType fields in criteria, and returns all matching conversations.
// Conversation IDs are populated in returned conversations.
func (h *chatLocalHandler) resolveConversations(ctx context.Context,
	criteria chat1.ConversationInfoLocal,
	rlimits *[]*chat1.RateLimit) (conversations []chat1.ConversationInfoLocal, err error) {

	appendMaybe := func(info chat1.ConversationInfoLocal) {
		if len(criteria.TopicName) > 0 && criteria.TopicName != info.TopicName {
			h.G().Log.Debug("+ resolveConversations: FAILED TOPIC NAME, %s != %s", criteria.TopicName, info.TopicName)
			return
		}
		if criteria.TopicType != chat1.TopicType_NONE && criteria.TopicType != info.TopicType {
			h.G().Log.Debug("+ resolveConversations: FAILED TOPIC TYPE, %d != %d", criteria.TopicType, info.TopicType)
			return
		}
		conversations = append(conversations, info)
	}

	query := &chat1.GetInboxQuery{}

	if len(criteria.TlfName) != 0 {
		// TODO: do some caching in boxer so we don't end up calling this RPC
		// unnecessarily too often
		resp, err := h.boxer.tlf.CryptKeys(ctx, criteria.TlfName)
		if err != nil {
			return nil, err
		}
		tlfIDb := resp.TlfID.ToBytes()
		if tlfIDb == nil {
			return nil, errors.New("invalid TLF ID acquired")
		}
		criteria.TlfName = string(resp.CanonicalName)

		tlfID := chat1.TLFID(tlfIDb)
		query.TlfID = &tlfID
	}

	if criteria.Visibility != chat1.TLFVisibility_ANY {
		query.TlfVisibility = &criteria.Visibility
	}

	conversationsRemote, err := h.remoteClient().GetInboxRemote(ctx, chat1.GetInboxRemoteArg{
		Query:      query,
		Pagination: nil,
	})
	*rlimits = append(*rlimits, conversationsRemote.RateLimit)
	if err != nil {
		return nil, err
	}
	for _, cr := range conversationsRemote.Inbox.Conversations {
		info, _, err := h.getConversationInfo(ctx, cr)
		if err != nil {
			return nil, err
		}
		if len(criteria.TlfName) > 0 && info.TlfName != criteria.TlfName {
			// check again using signed information to make sure it's the correct
			// conversation
			return nil, libkb.UnexpectedChatDataFromServer{Msg: fmt.Sprintf("Unexpected data is returned from server. We asked for %v, but got conversation for %v. TODO: handle tlfName changes properly for SBS case", criteria.TlfName, info.TlfName)}
		}
		appendMaybe(info)
	}

	h.G().Log.Debug("- resolveConversations: returning: %d messages", len(conversations))
	return conversations, nil
}

func (h *chatLocalHandler) getConversationInfoByID(ctx context.Context, id chat1.ConversationID,
	rlimits *[]*chat1.RateLimit) (conversationInfo chat1.ConversationInfoLocal, maxMessages []chat1.MessageFromServerOrError, err error) {
	res, err := h.remoteClient().GetInboxRemote(ctx, chat1.GetInboxRemoteArg{
		Query: &chat1.GetInboxQuery{
			ConvID: &id,
		},
	})
	*rlimits = append(*rlimits, res.RateLimit)
	if err != nil {
		return chat1.ConversationInfoLocal{}, nil, err
	}
	if len(res.Inbox.Conversations) == 0 {
		return chat1.ConversationInfoLocal{}, nil, fmt.Errorf("unknown conversation: %v", id)
	}
	return h.getConversationInfo(ctx, res.Inbox.Conversations[0])
}

// getConversationInfo locates the conversation by using id, and returns with
// all fields filled in conversationInfo, along with a ConversationIDTriple
//
// TODO: cache
func (h *chatLocalHandler) getConversationInfo(ctx context.Context,
	conversationRemote chat1.Conversation) (conversationInfo chat1.ConversationInfoLocal, maxMessages []chat1.MessageFromServerOrError, err error) {

	conversationInfo.Id = conversationRemote.Metadata.ConversationID
	conversationInfo.TopicType = conversationRemote.Metadata.IdTriple.TopicType

	if len(conversationRemote.MaxMsgs) == 0 {
		return chat1.ConversationInfoLocal{}, nil,
			libkb.UnexpectedChatDataFromServer{Msg: "conversation has an empty MaxMsgs field"}
	}

	kf := newKeyFinder()
	var maxValidID chat1.MessageID
	var uimap *userInfoMapper
	ctx, uimap = getUserInfoMapper(ctx, h.G())
	for _, b := range conversationRemote.MaxMsgs {
		messagePlaintext, err := h.boxer.unboxMessage(ctx, kf, b)
		if err != nil {
			errMsg := err.Error()
			maxMessages = append(maxMessages, chat1.MessageFromServerOrError{
				UnboxingError: &errMsg,
			})
			continue
		}

		username, deviceName, err := h.getSenderInfoLocal(uimap, messagePlaintext)
		if err != nil {
			return chat1.ConversationInfoLocal{}, nil, err
		}
		maxMessages = append(maxMessages, chat1.MessageFromServerOrError{
			Message: &chat1.MessageFromServer{
				SenderUsername:   username,
				SenderDeviceName: deviceName,
				ServerHeader:     *b.ServerHeader,
				MessagePlaintext: messagePlaintext,
			},
		})

		version, err := messagePlaintext.Version()
		if err != nil {
			return chat1.ConversationInfoLocal{}, nil, err
		}
		switch version {
		case chat1.MessagePlaintextVersion_V1:
			body := messagePlaintext.V1().MessageBody
			if t, err := body.MessageType(); err != nil {
				return chat1.ConversationInfoLocal{}, nil, err
			} else if t == chat1.MessageType_METADATA {
				conversationInfo.TopicName = body.Metadata().ConversationTitle
			}
			if b.ServerHeader.MessageID >= maxValidID {
				conversationInfo.TlfName = messagePlaintext.V1().ClientHeader.TlfName
			}
			conversationInfo.Triple = messagePlaintext.V1().ClientHeader.Conv
		default:
			return chat1.ConversationInfoLocal{}, nil, libkb.NewChatMessageVersionError(version)
		}
	}

	if len(conversationInfo.TlfName) == 0 {
		return chat1.ConversationInfoLocal{}, nil, errors.New("no valid message in the conversation")
	}

	// verify Conv matches ConversationIDTriple in MessageClientHeader
	if !conversationRemote.Metadata.IdTriple.Eq(conversationInfo.Triple) {
		return chat1.ConversationInfoLocal{}, nil, errors.New("server header conversation triple does not match client header triple")
	}

	return conversationInfo, maxMessages, nil
}

func (h *chatLocalHandler) getSenderInfoLocal(uimap *userInfoMapper, messagePlaintext chat1.MessagePlaintext) (senderUsername string, senderDeviceName string, err error) {
	version, err := messagePlaintext.Version()
	if err != nil {
		return "", "", err
	}
	switch version {
	case chat1.MessagePlaintextVersion_V1:
		v1 := messagePlaintext.V1()
		uid := keybase1.UID(v1.ClientHeader.Sender.String())
		did := keybase1.DeviceID(v1.ClientHeader.SenderDevice.String())
		username, deviceName, err := uimap.lookup(uid, did)
		if err != nil {
			return "", "", err
		}

		return username, deviceName, nil

	default:
		return "", "", libkb.NewChatMessageVersionError(version)
	}
}

func (h *chatLocalHandler) makeConversationLocal(ctx context.Context, conversationRemote chat1.Conversation, messages []chat1.MessageFromServerOrError) (conversation chat1.ConversationLocal, err error) {
	if len(messages) == 0 {
		return chat1.ConversationLocal{}, errors.New("empty messages")
	}
	info, _, err := h.getConversationInfo(ctx, conversationRemote)
	if err != nil {
		return chat1.ConversationLocal{}, err
	}
	// TODO: verify info.TlfName by running through KBFS and compare with
	// message.MessagePlaintext.ClientHeader.TlfName,
	conversation = chat1.ConversationLocal{
		Info:     &info,
		Messages: messages,
		ReadUpTo: conversationRemote.ReaderInfo.ReadMsgid,
	}
	return conversation, nil
}

func (h *chatLocalHandler) getConversationMessages(ctx context.Context,
	conversationRemote chat1.Conversation, messageTypes map[chat1.MessageType]bool,
	selector *chat1.MessageSelector, rlimits *[]*chat1.RateLimit) (conv chat1.ConversationLocal, err error) {

	var since time.Time
	if selector.Since != nil {
		since, err = parseTimeFromRFC3339OrDurationFromPast(*selector.Since)
		if err != nil {
			return chat1.ConversationLocal{}, fmt.Errorf("parsing time or duration (%s) error: %s", *selector.Since, since)
		}
	}

	var messages []chat1.MessageFromServerOrError

	query := chat1.GetThreadQuery{
		MarkAsRead:   selector.MarkAsRead,
		MessageTypes: selector.MessageTypes,
	}
	if !since.IsZero() {
		gsince := gregor1.ToTime(since)
		query.After = &gsince
	}
	tview, err := h.GetThreadLocal(ctx, chat1.GetThreadLocalArg{
		ConversationID: conversationRemote.Metadata.ConversationID,
		Query:          &query,
	})
	for _, rl := range tview.RateLimits {
		*rlimits = append(*rlimits, &rl)
	}
	if err != nil {
		return chat1.ConversationLocal{}, err
	}

	for _, m := range tview.Thread.Messages {
		if selector.OnlyNew &&
			conversationRemote.ReaderInfo != nil && m.Message != nil &&
			m.Message.ServerHeader.MessageID <= conversationRemote.ReaderInfo.ReadMsgid {
			break
		}

		messages = append(messages, m)

		selector.Limit.AtMost--
		selector.Limit.AtLeast--
		if m.ServerHeader.MessageID <= conversationRemote.ReaderInfo.ReadMsgid {
			selector.Limit.NumRead--
		}
		if selector.Limit.AtMost <= 0 ||
			(selector.Limit.NumRead <= 0 && selector.Limit.AtLeast <= 0) {
			break
		}
	}

	if conv, err = h.makeConversationLocal(ctx, conversationRemote, messages); err != nil {
		return chat1.ConversationLocal{}, err
	}

	return conv, nil
}

// GetMessagesLocal implements keybase.chatLocal.GetMessagesLocal protocol.
func (h *chatLocalHandler) GetMessagesLocal(ctx context.Context, arg chat1.MessageSelector) (chat1.GetMessagesLocalRes, error) {
	var rlimits []*chat1.RateLimit
	if err := h.assertLoggedIn(ctx); err != nil {
		return chat1.GetMessagesLocalRes{}, err
	}
	var messageTypes map[chat1.MessageType]bool
	if len(arg.MessageTypes) > 0 {
		messageTypes := make(map[chat1.MessageType]bool)
		for _, t := range arg.MessageTypes {
			messageTypes[t] = true
		}
	}

	if len(arg.Conversations) == 0 {
		return chat1.GetMessagesLocalRes{},
			libkb.InvalidArgumentError{Msg: "At least 1 conversation ID is required"}
	}

	if arg.Limit.AtMost <= 0 {
		arg.Limit.AtMost = int(^uint(0) >> 1) // maximum int
	}

	var conversations []chat1.ConversationLocal
	for _, cid := range arg.Conversations {
		res, err := h.remoteClient().GetInboxRemote(ctx, chat1.GetInboxRemoteArg{
			Query: &chat1.GetInboxQuery{
				ConvID: &cid,
			},
		})
		rlimits = append(rlimits, res.RateLimit)
		if err != nil {
			return chat1.GetMessagesLocalRes{}, fmt.Errorf("getting conversation %v error: %v", cid, err)
		}
		if len(res.Inbox.Conversations) == 0 {
			return chat1.GetMessagesLocalRes{}, fmt.Errorf("unknown conversation: %v", cid)
		}
		conversationLocal, err := h.getConversationMessages(ctx, res.Inbox.Conversations[0],
			messageTypes, &arg, &rlimits)
		if err != nil {
			return chat1.GetMessagesLocalRes{},
				fmt.Errorf("getting messages for conversation %v error: %v", cid, err)
		}
		if len(conversationLocal.Messages) != 0 {
			conversations = append(conversations, conversationLocal)
		}
	}

	return chat1.GetMessagesLocalRes{
		Msgs:       conversations,
		RateLimits: h.aggRateLimits(rlimits),
	}, nil
}

func (h *chatLocalHandler) addSenderToMessage(msg chat1.MessagePlaintext) (chat1.MessagePlaintext, error) {
	uid := h.G().Env.GetUID()
	if uid.IsNil() {
		return chat1.MessagePlaintext{}, libkb.LoginRequiredError{}
	}
	did := h.G().Env.GetDeviceID()
	if did.IsNil() {
		return chat1.MessagePlaintext{}, libkb.DeviceRequiredError{}
	}

	huid := uid.ToBytes()
	if huid == nil {
		return chat1.MessagePlaintext{}, errors.New("invalid UID")
	}

	hdid := make([]byte, libkb.DeviceIDLen)
	if err := did.ToBytes(hdid); err != nil {
		return chat1.MessagePlaintext{}, err
	}

	version, err := msg.Version()
	if err != nil {
		return chat1.MessagePlaintext{}, err
	}

	switch version {
	case chat1.MessagePlaintextVersion_V1:
		header := msg.V1().ClientHeader
		header.Sender = gregor1.UID(huid)
		header.SenderDevice = gregor1.DeviceID(hdid)
		updated := chat1.MessagePlaintextV1{
			ClientHeader: header,
			MessageBody:  msg.V1().MessageBody,
		}
		return chat1.NewMessagePlaintextWithV1(updated), nil
	default:
		return chat1.MessagePlaintext{}, libkb.NewChatMessageVersionError(version)
	}

}

func (h *chatLocalHandler) prepareMessageForRemote(ctx context.Context, plaintext chat1.MessagePlaintext) (*chat1.MessageBoxed, error) {
	msg, err := h.addSenderToMessage(plaintext)
	if err != nil {
		return nil, err
	}

	// encrypt the message
	skp, err := h.getSigningKeyPair()
	if err != nil {
		return nil, err
	}
	boxed, err := h.boxer.boxMessage(ctx, msg, skp)
	if err != nil {
		return nil, err
	}

	// TODO: populate plaintext.ClientHeader.Conv

	return boxed, nil
}

// PostLocal implements keybase.chatLocal.postLocal protocol.
func (h *chatLocalHandler) PostLocal(ctx context.Context, arg chat1.PostLocalArg) (chat1.PostLocalRes, error) {
	if err := h.assertLoggedIn(ctx); err != nil {
		return chat1.PostLocalRes{}, err
	}
	boxed, err := h.prepareMessageForRemote(ctx, arg.MessagePlaintext)
	if err != nil {
		return chat1.PostLocalRes{}, err
	}

	// post to remote gregord
	rarg := chat1.PostRemoteArg{
		ConversationID: arg.ConversationID,
		MessageBoxed:   *boxed,
	}

	plres, err := h.remoteClient().PostRemote(ctx, rarg)
	if err != nil {
		return chat1.PostLocalRes{}, err
	}
	return chat1.PostLocalRes{
		RateLimits: h.aggRateLimits([]*chat1.RateLimit{plres.RateLimit}),
	}, nil
}

func (h *chatLocalHandler) getSigningKeyPair() (kp libkb.NaclSigningKeyPair, err error) {
	// get device signing key for this user
	signingKey, err := engine.GetMySecretKey(h.G(), h.getSecretUI, libkb.DeviceSigningKeyType, "sign chat message")
	if err != nil {
		return libkb.NaclSigningKeyPair{}, err
	}
	kp, ok := signingKey.(libkb.NaclSigningKeyPair)
	if !ok || kp.Private == nil {
		return libkb.NaclSigningKeyPair{}, libkb.KeyCannotSignError{}
	}

	return kp, nil
}

// getSecretUI returns a SecretUI, preferring a delegated SecretUI if
// possible.
func (h *chatLocalHandler) getSecretUI() libkb.SecretUI {
	ui, err := h.G().UIRouter.GetSecretUI(0)
	if err == nil && ui != nil {
		h.G().Log.Debug("chatLocalHandler: using delegated SecretUI")
		return ui
	}
	h.G().Log.Debug("chatLocalHandler: using local SecretUI")
	return h.BaseHandler.getSecretUI(0, h.G())
}

// remoteClient returns a client connection to gregord.
func (h *chatLocalHandler) remoteClient() chat1.RemoteInterface {
	if h.rc != nil {
		return h.rc
	}
	return &chat1.RemoteClient{Cli: h.gh.cli}
}

// unboxThread transforms a chat1.ThreadViewBoxed to a keybase1.ThreadView.
func (h *chatLocalHandler) unboxThread(ctx context.Context, boxed chat1.ThreadViewBoxed, convID chat1.ConversationID) (chat1.ThreadView, error) {
	thread := chat1.ThreadView{
		Pagination: boxed.Pagination,
	}

	finder := newKeyFinder()
	var uimap *userInfoMapper
	ctx, uimap = getUserInfoMapper(ctx, h.G())
	for _, msg := range boxed.Messages {
		messagePlaintext, err := h.boxer.unboxMessage(ctx, finder, msg)
		if err != nil {
			errMsg := err.Error()
			thread.Messages = append(thread.Messages, chat1.MessageFromServerOrError{
				UnboxingError: &errMsg,
			})
			continue
		}

		username, deviceName, err := h.getSenderInfoLocal(uimap, messagePlaintext)
		if err != nil {
			return chat1.ThreadView{}, err
		}

		thread.Messages = append(thread.Messages, chat1.MessageFromServerOrError{
			Message: &chat1.MessageFromServer{
				SenderUsername:   username,
				SenderDeviceName: deviceName,
				ServerHeader:     *msg.ServerHeader,
				MessagePlaintext: messagePlaintext,
			},
		})
	}

	return thread, nil
}

func (h *chatLocalHandler) assertLoggedIn(ctx context.Context) error {
	ok, err := h.G().LoginState().LoggedInProvisionedLoad()
	if err != nil {
		return err
	}
	if !ok {
		return libkb.LoginRequiredError{}
	}
	return nil
}

// keyFinder remembers results from previous calls to CryptKeys().
// It is not intended to be used by multiple concurrent goroutines
// or held onto for very long, just to remember the keys while
// unboxing a thread of messages.
type keyFinder struct {
	keys map[string]keybase1.TLFCryptKeys
}

// newKeyFinder creates a keyFinder.
func newKeyFinder() *keyFinder {
	return &keyFinder{keys: make(map[string]keybase1.TLFCryptKeys)}
}

func (k *keyFinder) cacheKey(tlfName string, tlfPublic bool) string {
	return fmt.Sprintf("%s|%v", tlfName, tlfPublic)
}

// find finds keybase1.TLFCryptKeys for tlfName, checking for existing
// results.
func (k *keyFinder) find(ctx context.Context, tlf keybase1.TlfInterface, tlfName string, tlfPublic bool) (keybase1.TLFCryptKeys, error) {
	ckey := k.cacheKey(tlfName, tlfPublic)
	existing, ok := k.keys[ckey]
	if ok {
		return existing, nil
	}

	var keys keybase1.TLFCryptKeys
	if tlfPublic {
		cid, err := tlf.PublicCanonicalTLFNameAndID(ctx, tlfName)
		if err != nil {
			return keybase1.TLFCryptKeys{}, err
		}
		keys.CanonicalName = cid.CanonicalName
		keys.TlfID = cid.TlfID
		keys.CryptKeys = []keybase1.CryptKey{publicCryptKey}
	} else {
		var err error
		keys, err = tlf.CryptKeys(ctx, tlfName)
		if err != nil {
			return keybase1.TLFCryptKeys{}, err
		}
	}

	k.keys[ckey] = keys

	return keys, nil
}<|MERGE_RESOLUTION|>--- conflicted
+++ resolved
@@ -287,7 +287,6 @@
 		queryBase.TlfVisibility = &arg.Visibility
 	}
 
-<<<<<<< HEAD
 	fetchInbox := func(num int, query chat1.GetInboxQuery) (conversations []chat1.ConversationLocal, err error) {
 		var rpcArg chat1.GetInboxLocalArg
 		rpcArg.Pagination = &chat1.Pagination{Num: num}
@@ -305,6 +304,7 @@
 			c := chat1.ConversationLocal{
 				Info:     &info,
 				Messages: maxMessages,
+				ReadUpTo: conv.ReaderInfo.ReadMsgid,
 			}
 			conversations = append(conversations, c)
 		}
@@ -320,7 +320,7 @@
 		}
 		queryBase.UnreadOnly, queryBase.ReadOnly = true, false
 		if convs, err = fetchInbox(arg.UnreadFirstLimit.AtMost, queryBase); err != nil {
-			return res, nil
+			return chat1.GetInboxSummaryLocalRes{}, err
 		}
 		res.Conversations = append(res.Conversations, convs...)
 
@@ -332,24 +332,9 @@
 		if more > 0 {
 			queryBase.UnreadOnly, queryBase.ReadOnly = false, true
 			if convs, err = fetchInbox(more, queryBase); err != nil {
-				return res, nil
+				return chat1.GetInboxSummaryLocalRes{}, err
 			}
 			res.Conversations = append(res.Conversations, convs...)
-=======
-	iview, err := h.GetInboxLocal(ctx, rpcArg)
-	if err != nil {
-		return chat1.GetInboxSummaryLocalRes{}, err
-	}
-	for _, conv := range iview.Inbox.Conversations {
-		info, maxMessages, err := h.getConversationInfo(ctx, conv)
-		if err != nil {
-			return chat1.GetInboxSummaryLocalRes{}, err
-		}
-		c := chat1.ConversationLocal{
-			Info:     &info,
-			Messages: maxMessages,
-			ReadUpTo: conv.ReaderInfo.ReadMsgid,
->>>>>>> f76ce39e
 		}
 	} else {
 		if arg.ActivitySortedLimit <= 0 {
@@ -357,7 +342,7 @@
 		}
 		queryBase.UnreadOnly, queryBase.ReadOnly = false, false
 		if convs, err = fetchInbox(arg.ActivitySortedLimit, queryBase); err != nil {
-			return res, nil
+			return chat1.GetInboxSummaryLocalRes{}, err
 		}
 		res.Conversations = append(res.Conversations, convs...)
 	}
